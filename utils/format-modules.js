"use strict";

var filesize = require('filesize');
var path = require('path');

function modulePath(identifier) {
  var loaderRegex = /.*!/;
  return identifier.replace(loaderRegex, '');
}

function formatModules(stats) {
  var json = stats.toJson();
  var trees;
  if (!json.hasOwnProperty('modules')) {
    trees = json.children.map(bundleSizeTree);
  } else {
    trees = [bundleSizeTree(json)];
  }
  return printTrees(trees);
}

function printTrees(trees) {
  var output = [
    ['Name', 'Size', 'Percentage']
  ];
  trees.forEach(function(tree) {
    printDependencySizeTree(tree, 0, function(data) {
      output.push(data);
    });
  });
  return output;
}

function printDependencySizeTree(node, depth, outputFn) {
  var childrenBySize = node.children.sort(function(a, b) {
    return b.size - a.size;
  });

  var totalSize = node.size;
  var remainder = totalSize;
  var includedCount = 0;

  var prefix = '';
  for (var i=0; i < depth; i++) {
    prefix += '  ';
  }

  for (var child of childrenBySize) {
    ++includedCount;
    var percentage = ((child.size/totalSize) * 100).toPrecision(3);
    outputFn([`${prefix}${child.packageName}`, `${prefix}${filesize(child.size)}`, `${prefix}${percentage}%`]);

    printDependencySizeTree(child, depth + 1, outputFn);

    remainder -= child.size;

    if (remainder < 0.01 * totalSize) {
      break;
    }
  }

  if (depth === 0 || remainder !== totalSize) {
<<<<<<< HEAD
    var percentage = ((remainder/totalSize) * 100).toPrecision(3);
    outputFn([`${prefix}<self>`, `${filesize(remainder)}`, `${percentage}%`]);
=======
    const percentage = ((remainder/totalSize) * 100).toPrecision(3);
    outputFn([`${prefix}<self>`, `${prefix}${filesize(remainder)}`, `${prefix}${percentage}%`]);
>>>>>>> 7103b31d
  }
}

function bundleSizeTree(stats) {
  var statsTree = {
    packageName: '<root>',
    size: 0,
    children: []
  };

  if (stats.name) {
    statsTree.bundleName = stats.name;
  }

  var modules = stats.modules.map(function(mod) {
    return {
      path: modulePath(mod.identifier),
      size: mod.size
    };
  });

  modules.sort(function(a, b) {
    if (a === b) {
      return 0;
    } else {
      return a < b ? -1 : 1;
    }
  });

  modules.forEach(function(mod) {
    var packages = mod.path.split(new RegExp('\\' + path.sep + 'node_modules\\' + path.sep));
    var filename = '';
    if (packages.length > 1) {
      var lastSegment = packages.pop();
      var lastPackageName = lastSegment.slice(0, lastSegment.search(new RegExp('\\' + path.sep + '|$')));
      packages.push(lastPackageName);
      filename = lastSegment.slice(lastPackageName.length + 1);
    } else {
      filename = packages[0];
    }
    packages.shift();

    var parent = statsTree;
    parent.size += mod.size;
    packages.forEach(function(pkg) {
      var existing = parent.children.filter(function(child) {
        return child.packageName === pkg
      });
      if (existing.length > 0) {
        existing[0].size += mod.size;
        parent = existing[0];
      } else {
        var newChild = {
          packageName: pkg,
          size: mod.size,
          children: []
        };
        parent.children.push(newChild);
        parent = newChild;
      }
    });
  });

  return statsTree;
}

module.exports = formatModules;<|MERGE_RESOLUTION|>--- conflicted
+++ resolved
@@ -60,13 +60,8 @@
   }
 
   if (depth === 0 || remainder !== totalSize) {
-<<<<<<< HEAD
     var percentage = ((remainder/totalSize) * 100).toPrecision(3);
-    outputFn([`${prefix}<self>`, `${filesize(remainder)}`, `${percentage}%`]);
-=======
-    const percentage = ((remainder/totalSize) * 100).toPrecision(3);
     outputFn([`${prefix}<self>`, `${prefix}${filesize(remainder)}`, `${prefix}${percentage}%`]);
->>>>>>> 7103b31d
   }
 }
 
