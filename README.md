--- conflicted
+++ resolved
@@ -17,6 +17,8 @@
 `npm install webpack-dashboard --save-dev`
 
 ### Use
+
+*Note that terminal mouse events are not currently supported by the default OSX Terminal.app. While the rest of the dashboard works correctly, if you wish to scroll through the logs and modules, you may want to use an alternative such as [iTerm2](https://www.iterm2.com/index.html)*
 
 #### Turn off errors
 
@@ -158,7 +160,6 @@
 
 Then, sit back and pretend you're an astronaut.
 
-<<<<<<< HEAD
 ### API
 
 #### webpack-dashboard (CLI)
@@ -174,14 +175,11 @@
 
 #### Webpack plugin
 #### Options
- 
+
  - `port` - Custom port for socket communication
  - `handler` - Plugin handler method, i.e. `dashboard.setData`
 
 *Note: you can also just pass a function in as an argument, which then becomes the handler, i.e. `new DashboardPlugin(dashboard.setData)`*
-=======
-Note that terminal mouse events are not currently supported by the default OSX Terminal.app. While the rest of the dashboard works correctly, if you wish to scroll through the logs and modules, you may want to use an alternative such as [iTerm2](https://www.iterm2.com/index.html)
->>>>>>> 8832ea37
 
 #### Credits
 
